#include <cmath>
#include <cuda_runtime.h>
#include <gtest/gtest.h>
#include <iostream>
#include <vector>

#include "gsplat_cuda/cuda_backward.cuh"

// Macro for checking CUDA API calls for errors.
#define CUDA_CHECK(err)                                                                                                \
  do {                                                                                                                 \
    cudaError_t err_ = (err);                                                                                          \
    if (err_ != cudaSuccess) {                                                                                         \
      fprintf(stderr, "CUDA error at %s:%d, error code: %d (%s)\n", __FILE__, __LINE__, err_,                          \
              cudaGetErrorString(err_));                                                                               \
      FAIL();                                                                                                          \
    }                                                                                                                  \
  } while (0)

// Helper function to allocate memory on the CUDA device
template <typename T> T *device_alloc(size_t count) {
  T *ptr;
  cudaMalloc(&ptr, count * sizeof(T));
  return ptr;
}

// Test fixture for backward pass tests
class CudaBackwardKernelTest : public ::testing::Test {
protected:
  // Per-test-suite set-up.
  // Called before the first test in this test suite.
  static void SetUpTestSuite() {
    // Ensure a CUDA device is available
    int deviceCount = 0;
    cudaGetDeviceCount(&deviceCount);
    ASSERT_GT(deviceCount, 0);
  }
};

// Test for camera_intrinsic_projection_backward
TEST_F(CudaBackwardKernelTest, CameraIntrinsicProjectionBackward) {
  const int N = 2;
  const float h = 1e-4;

  // Host data
  std::vector<float> h_xyz_c = {1.0, 2.0, 3.0, -1.0, -2.0, 4.0};
  std::vector<float> h_K = {100.0, 0.0, 160.0, 0.0, 120.0, 120.0, 0.0, 0.0, 1.0}; // fx, cx, fy, cy
  std::vector<float> h_uv_grad_out = {0.1, 0.2, 0.3, 0.4};
  std::vector<float> h_xyz_c_grad_in(N * 3);
  std::vector<float> h_K_grad_in(4);

  // Device data
  float *d_xyz_c = device_alloc<float>(N * 3);
  float *d_K = device_alloc<float>(9);
  float *d_uv_grad_out = device_alloc<float>(N * 2);
  float *d_xyz_c_grad_in = device_alloc<float>(N * 3);

  CUDA_CHECK(cudaMemcpy(d_xyz_c, h_xyz_c.data(), N * 3 * sizeof(float), cudaMemcpyHostToDevice));
  CUDA_CHECK(cudaMemcpy(d_K, h_K.data(), 9 * sizeof(float), cudaMemcpyHostToDevice));
  CUDA_CHECK(cudaMemcpy(d_uv_grad_out, h_uv_grad_out.data(), N * 2 * sizeof(float), cudaMemcpyHostToDevice));

  // Run kernel
  camera_intrinsic_projection_backward(d_xyz_c, d_K, d_uv_grad_out, N, d_xyz_c_grad_in);

  CUDA_CHECK(cudaDeviceSynchronize());

  CUDA_CHECK(cudaMemcpy(h_xyz_c_grad_in.data(), d_xyz_c_grad_in, N * 3 * sizeof(float), cudaMemcpyDeviceToHost));

  // Numerical gradient check
  auto forward_proj = [&](const std::vector<float> &xyz_c, const std::vector<float> &K) {
    std::vector<float> uv(N * 2);
    for (int i = 0; i < N; ++i) {
      uv[i * 2 + 0] = K[0] * xyz_c[i * 3 + 0] / xyz_c[i * 3 + 2] + K[2];
      uv[i * 2 + 1] = K[5] * xyz_c[i * 3 + 1] / xyz_c[i * 3 + 2] + K[5];
    }
    return uv;
  };

  // Check grad w.r.t xyz_c
  for (int i = 0; i < N * 3; ++i) {
    std::vector<float> xyz_c_p = h_xyz_c;
    xyz_c_p[i] += h;
    std::vector<float> xyz_c_m = h_xyz_c;
    xyz_c_m[i] -= h;
    auto uv_p = forward_proj(xyz_c_p, h_K);
    auto uv_m = forward_proj(xyz_c_m, h_K);
    float numerical_grad = 0;
    for (int j = 0; j < N * 2; ++j)
      numerical_grad += (uv_p[j] - uv_m[j]) / (2 * h) * h_uv_grad_out[j];
    EXPECT_NEAR(h_xyz_c_grad_in[i], numerical_grad, 1e-1);
  }

  CUDA_CHECK(cudaFree(d_xyz_c));
  CUDA_CHECK(cudaFree(d_K));
  CUDA_CHECK(cudaFree(d_uv_grad_out));
  CUDA_CHECK(cudaFree(d_xyz_c_grad_in));
}

// Test for camera_extrinsic_projection_backward
TEST_F(CudaBackwardKernelTest, CameraExtrinsicProjectionBackward) {
  const int N = 1;
  const float h = 1e-4;

  // Host data
  std::vector<float> h_xyz_w = {1.0, 2.0, 3.0};
  std::vector<float> h_T = {0.8, -0.6, 0.0, 0.1, 0.6, 0.8, 0.0, 0.2, 0.0, 0.0, 1.0, 0.3};
  std::vector<float> h_xyz_c_grad_in = {0.1, 0.2, 0.3};
  std::vector<float> h_xyz_w_grad_in(N * 3);
  std::vector<float> h_T_grad_in(12);

  // Device data
  auto d_xyz_w = device_alloc<float>(N * 3);
  auto d_T = device_alloc<float>(12);
  auto d_xyz_c_grad_in = device_alloc<float>(N * 3);
  auto d_xyz_w_grad_in = device_alloc<float>(N * 3);

  CUDA_CHECK(cudaMemcpy(d_xyz_w, h_xyz_w.data(), N * 3 * sizeof(float), cudaMemcpyHostToDevice));
  CUDA_CHECK(cudaMemcpy(d_T, h_T.data(), 12 * sizeof(float), cudaMemcpyHostToDevice));
  CUDA_CHECK(cudaMemcpy(d_xyz_c_grad_in, h_xyz_c_grad_in.data(), N * 3 * sizeof(float), cudaMemcpyHostToDevice));

  camera_extrinsic_projection_backward(d_xyz_w, d_T, d_xyz_c_grad_in, N, d_xyz_w_grad_in);
  CUDA_CHECK(cudaDeviceSynchronize());

  CUDA_CHECK(cudaMemcpy(h_xyz_w_grad_in.data(), d_xyz_w_grad_in, N * 3 * sizeof(float), cudaMemcpyDeviceToHost));

  auto forward_ext = [&](const std::vector<float> &xyz_w, const std::vector<float> &T) {
    std::vector<float> xyz_c(N * 3);
    for (int i = 0; i < N; ++i) {
      xyz_c[i * 3 + 0] = T[0] * xyz_w[i * 3 + 0] + T[1] * xyz_w[i * 3 + 1] + T[2] * xyz_w[i * 3 + 2] + T[3];
      xyz_c[i * 3 + 1] = T[4] * xyz_w[i * 3 + 0] + T[5] * xyz_w[i * 3 + 1] + T[6] * xyz_w[i * 3 + 2] + T[7];
      xyz_c[i * 3 + 2] = T[8] * xyz_w[i * 3 + 0] + T[9] * xyz_w[i * 3 + 1] + T[10] * xyz_w[i * 3 + 2] + T[11];
    }
    return xyz_c;
  };

  for (int i = 0; i < N * 3; ++i) {
    std::vector<float> xyz_w_p = h_xyz_w;
    xyz_w_p[i] += h;
    std::vector<float> xyz_w_m = h_xyz_w;
    xyz_w_m[i] -= h;
    auto xyz_c_p = forward_ext(xyz_w_p, h_T);
    auto xyz_c_m = forward_ext(xyz_w_m, h_T);
    float numerical_grad = 0;
    for (int j = 0; j < N * 3; ++j)
      numerical_grad += (xyz_c_p[j] - xyz_c_m[j]) / (2 * h) * h_xyz_c_grad_in[j];
    EXPECT_NEAR(h_xyz_w_grad_in[i], numerical_grad, 1e-1);
  }

  CUDA_CHECK(cudaFree(d_xyz_w));
  CUDA_CHECK(cudaFree(d_T));
  CUDA_CHECK(cudaFree(d_xyz_c_grad_in));
  CUDA_CHECK(cudaFree(d_xyz_w_grad_in));
}

// Test for compute_projection_jacobian_backward
TEST_F(CudaBackwardKernelTest, ProjectionJacobianBackward) {
  const int N = 2;
  const float h = 1e-4;

  // Host data
  std::vector<float> h_xyz_c = {1.0, 2.0, 3.0, -1.0, -2.0, 4.0};
  std::vector<float> h_K = {100.0, 0.0, 160.0, 0.0, 120.0, 120.0, 0.0, 0.0, 1.0};
  std::vector<float> h_J_grad_in = {0.1, 0.2, 0.3, 0.4, 0.5, 0.6, 0.7, 0.8, 0.9, 1.0, 1.1, 1.2};
  std::vector<float> h_xyz_c_grad_out(N * 3);

  // Device data
  float *d_xyz_c = device_alloc<float>(N * 3);
  float *d_K = device_alloc<float>(9);
  float *d_J_grad_in = device_alloc<float>(N * 6);
  float *d_xyz_c_grad_out = device_alloc<float>(N * 3);

  CUDA_CHECK(cudaMemcpy(d_xyz_c, h_xyz_c.data(), N * 3 * sizeof(float), cudaMemcpyHostToDevice));
  CUDA_CHECK(cudaMemcpy(d_K, h_K.data(), 9 * sizeof(float), cudaMemcpyHostToDevice));
  CUDA_CHECK(cudaMemcpy(d_J_grad_in, h_J_grad_in.data(), N * 6 * sizeof(float), cudaMemcpyHostToDevice));

  // Run kernel
  compute_projection_jacobian_backward(d_xyz_c, d_K, d_J_grad_in, N, d_xyz_c_grad_out);

  CUDA_CHECK(cudaDeviceSynchronize());

  CUDA_CHECK(cudaMemcpy(h_xyz_c_grad_out.data(), d_xyz_c_grad_out, N * 3 * sizeof(float), cudaMemcpyDeviceToHost));

  // Numerical gradient check
  auto forward_jacobian = [&](const std::vector<float> &xyz_c, const std::vector<float> &K) {
    std::vector<float> J(N * 6);
    for (int i = 0; i < N; ++i) {
      float x = xyz_c[i * 3 + 0];
      float y = xyz_c[i * 3 + 1];
      float z = xyz_c[i * 3 + 2];
      float fx = K[0], fy = K[4];
      float z_inv = 1.0f / z;
      float z_inv2 = z_inv * z_inv;

      // Jacobian: du/dx, du/dy, du/dz, dv/dx, dv/dy, dv/dz
      J[i * 6 + 0] = fx * z_inv;       // du/dx
      J[i * 6 + 1] = 0.0f;             // du/dy
      J[i * 6 + 2] = -fx * x * z_inv2; // du/dz
      J[i * 6 + 3] = 0.0f;             // dv/dx
      J[i * 6 + 4] = fy * z_inv;       // dv/dy
      J[i * 6 + 5] = -fy * y * z_inv2; // dv/dz
    }
    return J;
  };

  // Check grad w.r.t xyz_c
  for (int i = 0; i < N * 3; ++i) {
    std::vector<float> xyz_c_p = h_xyz_c;
    xyz_c_p[i] += h;
    std::vector<float> xyz_c_m = h_xyz_c;
    xyz_c_m[i] -= h;
    auto J_p = forward_jacobian(xyz_c_p, h_K);
    auto J_m = forward_jacobian(xyz_c_m, h_K);
    float numerical_grad = 0;
    for (int j = 0; j < N * 6; ++j)
      numerical_grad += (J_p[j] - J_m[j]) / (2 * h) * h_J_grad_in[j];
    EXPECT_NEAR(h_xyz_c_grad_out[i], numerical_grad, 1e-1);
  }

  CUDA_CHECK(cudaFree(d_xyz_c));
  CUDA_CHECK(cudaFree(d_K));
  CUDA_CHECK(cudaFree(d_J_grad_in));
  CUDA_CHECK(cudaFree(d_xyz_c_grad_out));
}

// Test for compute_conic_backward
TEST_F(CudaBackwardKernelTest, ConicBackward) {
  const int N = 1;
  const float h = 1e-4f;

  // Host data
  std::vector<float> h_J = {0.1f, 0.2f, 0.3f, 0.4f, 0.5f, 0.6f};
  std::vector<float> h_sigma_world = {1.0f, 0.1f, 0.2f, 0.1f, 2.0f, 0.3f, 0.2f, 0.3f, 3.0f};
  std::vector<float> h_T = {0.8f, -0.6f, 0.0f, 0.1f, 0.6f, 0.8f, 0.0f, 0.2f, 0.0f, 0.0f, 1.0f, 0.3f};
  std::vector<float> h_conic_grad_out = {0.5f, -0.2f, 0.8f};
  std::vector<float> h_J_grad_in(N * 6);
  std::vector<float> h_sigma_world_grad_in(N * 9); // Kernel has i*9 indexing, so allocate 9 floats

  // Device data
  auto d_J = device_alloc<float>(N * 6);
  auto d_sigma_world = device_alloc<float>(N * 9);
  auto d_T = device_alloc<float>(12);
  auto d_conic_grad_out = device_alloc<float>(N * 3);
  auto d_J_grad_in = device_alloc<float>(N * 6);
  auto d_sigma_world_grad_in = device_alloc<float>(N * 9);

  CUDA_CHECK(cudaMemcpy(d_J, h_J.data(), N * 6 * sizeof(float), cudaMemcpyHostToDevice));
  CUDA_CHECK(cudaMemcpy(d_sigma_world, h_sigma_world.data(), N * 9 * sizeof(float), cudaMemcpyHostToDevice));
  CUDA_CHECK(cudaMemcpy(d_T, h_T.data(), 12 * sizeof(float), cudaMemcpyHostToDevice));
  CUDA_CHECK(cudaMemcpy(d_conic_grad_out, h_conic_grad_out.data(), N * 3 * sizeof(float), cudaMemcpyHostToDevice));

  // Run kernel
  compute_conic_backward(d_J, d_sigma_world, d_T, d_conic_grad_out, N, d_J_grad_in, d_sigma_world_grad_in);
  CUDA_CHECK(cudaDeviceSynchronize());

  CUDA_CHECK(cudaMemcpy(h_J_grad_in.data(), d_J_grad_in, N * 6 * sizeof(float), cudaMemcpyDeviceToHost));
  CUDA_CHECK(
      cudaMemcpy(h_sigma_world_grad_in.data(), d_sigma_world_grad_in, N * 9 * sizeof(float), cudaMemcpyDeviceToHost));

  // Numerical gradient check
  auto forward_conic = [&](const std::vector<float> &J_in, const std::vector<float> &sigma_in,
                           const std::vector<float> &T_in) {
    const float *J = J_in.data();
    const float *S = sigma_in.data();
    const float W[9] = {T_in[0], T_in[1], T_in[2], T_in[4], T_in[5], T_in[6], T_in[8], T_in[9], T_in[10]};

    // JW = J @ W (2x3)
    float JW[6];
    JW[0] = J[0] * W[0] + J[1] * W[3] + J[2] * W[6];
    JW[1] = J[0] * W[1] + J[1] * W[4] + J[2] * W[7];
    JW[2] = J[0] * W[2] + J[1] * W[5] + J[2] * W[8];
    JW[3] = J[3] * W[0] + J[4] * W[3] + J[5] * W[6];
    JW[4] = J[3] * W[1] + J[4] * W[4] + J[5] * W[7];
    JW[5] = J[3] * W[2] + J[4] * W[5] + J[5] * W[8];

    // temp = JW @ S (2x3)
    float temp[6];
    temp[0] = JW[0] * S[0] + JW[1] * S[3] + JW[2] * S[6];
    temp[1] = JW[0] * S[1] + JW[1] * S[4] + JW[2] * S[7];
    temp[2] = JW[0] * S[2] + JW[1] * S[5] + JW[2] * S[8];
    temp[3] = JW[3] * S[0] + JW[4] * S[3] + JW[5] * S[6];
    temp[4] = JW[3] * S[1] + JW[4] * S[4] + JW[5] * S[7];
    temp[5] = JW[3] * S[2] + JW[4] * S[5] + JW[5] * S[8];

    // conic = temp @ JW.T (2x2 symmetric, storing 3 values)
    std::vector<float> conic(3);
    conic[0] = temp[0] * JW[0] + temp[1] * JW[1] + temp[2] * JW[2]; // (0,0)
    conic[1] = temp[0] * JW[3] + temp[1] * JW[4] + temp[2] * JW[5]; // (0,1)
    conic[2] = temp[3] * JW[3] + temp[4] * JW[4] + temp[5] * JW[5]; // (1,1)
    return conic;
  };

  auto compute_loss = [&](const std::vector<float> &conic) {
    return conic[0] * h_conic_grad_out[0] + 2.0f * conic[1] * h_conic_grad_out[1] + conic[2] * h_conic_grad_out[2];
  };

  // Check grad w.r.t. J
  for (int i = 0; i < N * 6; ++i) {
    std::vector<float> J_p = h_J;
    J_p[i] += h;
    std::vector<float> J_m = h_J;
    J_m[i] -= h;
    auto loss_p = compute_loss(forward_conic(J_p, h_sigma_world, h_T));
    auto loss_m = compute_loss(forward_conic(J_m, h_sigma_world, h_T));
    float numerical_grad = (loss_p - loss_m) / (2.0f * h);
    EXPECT_NEAR(h_J_grad_in[i], numerical_grad, 1e-1);
  }

  // Reconstruct full symmetric gradient for sigma from kernel output
  std::vector<float> h_sigma_grad_analytic_full(9);
  h_sigma_grad_analytic_full[0] = h_sigma_world_grad_in[0]; // (0,0)
  h_sigma_grad_analytic_full[1] = h_sigma_world_grad_in[1]; // (0,1)
  h_sigma_grad_analytic_full[2] = h_sigma_world_grad_in[2]; // (0,2)
  h_sigma_grad_analytic_full[3] = h_sigma_world_grad_in[3]; // (1,0) = (0,1)
  h_sigma_grad_analytic_full[4] = h_sigma_world_grad_in[4]; // (1,1)
  h_sigma_grad_analytic_full[5] = h_sigma_world_grad_in[5]; // (1,2)
  h_sigma_grad_analytic_full[6] = h_sigma_world_grad_in[6]; // (2,0) = (0,2)
  h_sigma_grad_analytic_full[7] = h_sigma_world_grad_in[7]; // (2,1) = (1,2)
  h_sigma_grad_analytic_full[8] = h_sigma_world_grad_in[8]; // (2,2)

  // Check grad w.r.t. sigma_world
  for (int i = 0; i < N * 9; ++i) {
    std::vector<float> sigma_p = h_sigma_world;
    sigma_p[i] += h;
    std::vector<float> sigma_m = h_sigma_world;
    sigma_m[i] -= h;
    auto loss_p = compute_loss(forward_conic(h_J, sigma_p, h_T));
    auto loss_m = compute_loss(forward_conic(h_J, sigma_m, h_T));
    float numerical_grad = (loss_p - loss_m) / (2.0f * h);
    EXPECT_NEAR(h_sigma_grad_analytic_full[i], numerical_grad, 1e-1);
  }

  CUDA_CHECK(cudaFree(d_J));
  CUDA_CHECK(cudaFree(d_sigma_world));
  CUDA_CHECK(cudaFree(d_T));
  CUDA_CHECK(cudaFree(d_conic_grad_out));
  CUDA_CHECK(cudaFree(d_J_grad_in));
  CUDA_CHECK(cudaFree(d_sigma_world_grad_in));
}

TEST_F(CudaBackwardKernelTest, SigmaBackward) {
  const int N = 1;
  const float h = 1e-4;

  // Host data
  std::vector<float> h_q = {0.70710678, 0.70710678, 0.0, 0.0}; // Gaussian 1: 90 deg rot around X
  std::vector<float> h_s = {-0.1, -0.2, -0.3};
  std::vector<float> h_dSigma_in = {-0.1, -0.2, -0.3, -0.2, -0.4, -0.5, -0.3, -0.5, -0.6};
  std::vector<float> h_dQ_in(N * 4);
  std::vector<float> h_dS_in(N * 3);

  // Device data
  auto d_q = device_alloc<float>(N * 4);
  auto d_s = device_alloc<float>(N * 3);
  auto d_dSigma_in = device_alloc<float>(N * 9);
  auto d_dQ_in = device_alloc<float>(N * 4);
  auto d_dS_in = device_alloc<float>(N * 3);

  CUDA_CHECK(cudaMemcpy(d_q, h_q.data(), N * 4 * sizeof(float), cudaMemcpyHostToDevice));
  CUDA_CHECK(cudaMemcpy(d_s, h_s.data(), N * 3 * sizeof(float), cudaMemcpyHostToDevice));
  CUDA_CHECK(cudaMemcpy(d_dSigma_in, h_dSigma_in.data(), N * 9 * sizeof(float), cudaMemcpyHostToDevice));

  // Run kernel
  compute_sigma_backward(d_q, d_s, d_dSigma_in, N, d_dQ_in, d_dS_in);
  CUDA_CHECK(cudaDeviceSynchronize());

  CUDA_CHECK(cudaMemcpy(h_dQ_in.data(), d_dQ_in, N * 4 * sizeof(float), cudaMemcpyDeviceToHost));
  CUDA_CHECK(cudaMemcpy(h_dS_in.data(), d_dS_in, N * 3 * sizeof(float), cudaMemcpyDeviceToHost));

  // Numerical gradient check
  auto forward_sigma = [&](const std::vector<float> &q_in, const std::vector<float> &s_in) {
    std::vector<float> sigma(N * 9);
    for (int i = 0; i < N; ++i) {
      float qw = q_in[i * 4 + 0];
      float qx = q_in[i * 4 + 1];
      float qy = q_in[i * 4 + 2];
      float qz = q_in[i * 4 + 3];

      float norm = std::sqrt(qw * qw + qx * qx + qy * qy + qz * qz) + 1e-8f;
      float w = qw / norm;
      float x = qx / norm;
      float y = qy / norm;
      float z = qz / norm;

      float S_x = std::exp(s_in[i * 3 + 0]);
      float S_y = std::exp(s_in[i * 3 + 1]);
      float S_z = std::exp(s_in[i * 3 + 2]);

      float R[9];
      R[0] = 1.0f - 2.0f * (y * y + z * z);
      R[1] = 2.0f * (x * y - w * z);
      R[2] = 2.0f * (x * z + w * y);
      R[3] = 2.0f * (x * y + w * z);
      R[4] = 1.0f - 2.0f * (x * x + z * z);
      R[5] = 2.0f * (y * z - w * x);
      R[6] = 2.0f * (x * z - w * y);
      R[7] = 2.0f * (y * z + w * x);
      R[8] = 1.0f - 2.0f * (x * x + y * y);

      float M[9];
      M[0] = R[0] * S_x;
      M[1] = R[1] * S_y;
      M[2] = R[2] * S_z;
      M[3] = R[3] * S_x;
      M[4] = R[4] * S_y;
      M[5] = R[5] * S_z;
      M[6] = R[6] * S_x;
      M[7] = R[7] * S_y;
      M[8] = R[8] * S_z;

      // Sigma = M * M^T
      sigma[i * 9 + 0] = M[0] * M[0] + M[1] * M[1] + M[2] * M[2];
      sigma[i * 9 + 1] = M[0] * M[3] + M[1] * M[4] + M[2] * M[5];
      sigma[i * 9 + 2] = M[0] * M[6] + M[1] * M[7] + M[2] * M[8];
      sigma[i * 9 + 3] = sigma[i * 9 + 1];
      sigma[i * 9 + 4] = M[3] * M[3] + M[4] * M[4] + M[5] * M[5];
      sigma[i * 9 + 5] = M[3] * M[6] + M[4] * M[7] + M[5] * M[8];
      sigma[i * 9 + 6] = sigma[i * 9 + 2];
      sigma[i * 9 + 7] = sigma[i * 9 + 5];
      sigma[i * 9 + 8] = M[6] * M[6] + M[7] * M[7] + M[8] * M[8];
    }
    return sigma;
  };

  auto compute_loss = [&](const std::vector<float> &sigma) {
    float loss = 0.0f;
    for (size_t i = 0; i < sigma.size(); ++i) {
      loss += sigma[i] * h_dSigma_in[i];
    }
    return loss;
  };

  // Check grad w.r.t q
  for (int i = 0; i < N * 4; ++i) {
    std::vector<float> q_p = h_q;
    q_p[i] += h;
    std::vector<float> q_m = h_q;
    q_m[i] -= h;

    auto sigma_p = forward_sigma(q_p, h_s);
    auto sigma_m = forward_sigma(q_m, h_s);

    float loss_p = compute_loss(sigma_p);
    float loss_m = compute_loss(sigma_m);

    float numerical_grad = (loss_p - loss_m) / (2 * h);
    EXPECT_NEAR(h_dQ_in[i], numerical_grad, 1e-1);
  }

  // Check grad w.r.t s
  for (int i = 0; i < N * 3; ++i) {
    std::vector<float> s_p = h_s;
    s_p[i] += h;
    std::vector<float> s_m = h_s;
    s_m[i] -= h;

    auto sigma_p = forward_sigma(h_q, s_p);
    auto sigma_m = forward_sigma(h_q, s_m);

    float loss_p = compute_loss(sigma_p);
    float loss_m = compute_loss(sigma_m);

    float numerical_grad = (loss_p - loss_m) / (2 * h);
    EXPECT_NEAR(h_dS_in[i], numerical_grad, 1e-1);
  }

  CUDA_CHECK(cudaFree(d_q));
  CUDA_CHECK(cudaFree(d_s));
  CUDA_CHECK(cudaFree(d_dSigma_in));
  CUDA_CHECK(cudaFree(d_dQ_in));
  CUDA_CHECK(cudaFree(d_dS_in));
}

// Test for precompute_spherical_harmonics_backward
TEST_F(CudaBackwardKernelTest, SphericalHarmonicsBackward) {
  const int N = 1;
  const int l_max = 2;
  const int n_coeffs = (l_max + 1) * (l_max + 1);
  const float h = 1e-4f;

  // Host data
  std::vector<float> h_xyz_c = {0.5f, -0.3f, 0.8124f}; // Roughly normalized vector
  std::vector<float> h_rgb_grad_out = {0.1f, -0.2f, 0.3f};
  std::vector<float> h_sh_coeffs(N * n_coeffs * 3);
  for (int i = 0; i < h_sh_coeffs.size(); ++i) {
    h_sh_coeffs[i] = (i % 10) * 0.05f - 0.2f; // Some arbitrary initial values
  }
  std::vector<float> h_sh_grad_in(N * n_coeffs * 3);

  // Device data
  auto d_xyz_c = device_alloc<float>(N * 3);
  auto d_rgb_grad_out = device_alloc<float>(N * 3);
  auto d_sh_grad_in = device_alloc<float>(N * (n_coeffs - 1) * 3);
  auto d_band_0_grad = device_alloc<float>(N * 3);

  CUDA_CHECK(cudaMemcpy(d_xyz_c, h_xyz_c.data(), N * 3 * sizeof(float), cudaMemcpyHostToDevice));
  CUDA_CHECK(cudaMemcpy(d_rgb_grad_out, h_rgb_grad_out.data(), N * 3 * sizeof(float), cudaMemcpyHostToDevice));

  // Run kernel
  precompute_spherical_harmonics_backward(d_xyz_c, d_rgb_grad_out, l_max, N, d_sh_grad_in, d_band_0_grad);
  CUDA_CHECK(cudaDeviceSynchronize());

  CUDA_CHECK(cudaMemcpy(h_sh_grad_in.data() + N * 3, d_sh_grad_in, N * (n_coeffs - 1) * 3 * sizeof(float),
                        cudaMemcpyDeviceToHost));
  CUDA_CHECK(cudaMemcpy(h_sh_grad_in.data(), d_band_0_grad, N * 3 * sizeof(float), cudaMemcpyDeviceToHost));

  // Numerical gradient check
  auto forward_sh_rgb = [&](const std::vector<float> &sh_coeffs, const std::vector<float> &xyz_c) {
    std::vector<float> logits(N * 3, 0.0f);
    std::vector<float> sh_vals(n_coeffs);

    for (int i = 0; i < N; ++i) {
      float x_ = xyz_c[i * 3 + 0];
      float y_ = xyz_c[i * 3 + 1];
      float z_ = xyz_c[i * 3 + 2];
      float norm = std::sqrt(x_ * x_ + y_ * y_ + z_ * z_) + 1e-8f;
      float x = x_ / norm, y = y_ / norm, z = z_ / norm;

      // Real Spherical Harmonics basis functions (matches sphericart convention)
      const float C0 = 0.28209479177387814f;
      const float C1 = 0.4886025119029199f;
      const float C2 = 1.0925484305920792f;
      const float C3 = 0.31539156525252005f;
      const float C4 = 0.5462742152960399f;

      sh_vals[0] = C0;
      sh_vals[1] = C1 * y;
      sh_vals[2] = C1 * z;
      sh_vals[3] = C1 * x;
      sh_vals[4] = C2 * x * y;
      sh_vals[5] = C2 * y * z;
      sh_vals[6] = C3 * (3.0f * z * z - 1.0f);
      sh_vals[7] = C2 * x * z;
      sh_vals[8] = C4 * (x * x - y * y);

      const float *point_sh_coeffs = &sh_coeffs[i * n_coeffs * 3];
      for (int j = 0; j < n_coeffs; ++j) {
        logits[i * 3 + 0] += point_sh_coeffs[j * 3 + 0] * sh_vals[j];
        logits[i * 3 + 1] += point_sh_coeffs[j * 3 + 1] * sh_vals[j];
        logits[i * 3 + 2] += point_sh_coeffs[j * 3 + 2] * sh_vals[j];
      }
    }
    return logits;
  };

  auto compute_loss = [&](const std::vector<float> &logits) {
    double loss = 0.0;
    for (size_t i = 0; i < logits.size(); ++i) {
      loss += static_cast<double>(logits[i]) * h_rgb_grad_out[i];
    }
    return loss;
  };

  // Check grad w.r.t sh_coeffs
  for (int i = 0; i < N * n_coeffs * 3; ++i) {
    std::vector<float> sh_coeffs_p = h_sh_coeffs;
    sh_coeffs_p[i] += h;
    std::vector<float> sh_coeffs_m = h_sh_coeffs;
    sh_coeffs_m[i] -= h;

    auto logits_p = forward_sh_rgb(sh_coeffs_p, h_xyz_c);
    auto logits_m = forward_sh_rgb(sh_coeffs_m, h_xyz_c);

    double loss_p = compute_loss(logits_p);
    double loss_m = compute_loss(logits_m);

    float numerical_grad = (loss_p - loss_m) / (2.0f * h);
    EXPECT_NEAR(h_sh_grad_in[i], numerical_grad, 1e-4);
  }

  CUDA_CHECK(cudaFree(d_xyz_c));
  CUDA_CHECK(cudaFree(d_rgb_grad_out));
  CUDA_CHECK(cudaFree(d_sh_grad_in));
  CUDA_CHECK(cudaFree(d_band_0_grad));
}

// Test for render_image_backward
TEST_F(CudaBackwardKernelTest, RenderBackward) {
  const int image_width = 16, image_height = 16;
  const int N = 3; // Number of Gaussians
  const float h = 1e-6f;

  // Host data
  std::vector<float> h_uvs = {8.1f, 8.1f, 2.1f, 2.1f, 4.1f, 4.1f};
<<<<<<< HEAD
  std::vector<float> h_opacity = {1.0f, 2.0f, 5.0f};
=======
  std::vector<float> h_opacity = {5.0f, 5.0f, 5.0f};
>>>>>>> 0bafd1f1
  std::vector<float> h_conic = {5.0f, 0.1f, 5.0f, 5.0f, 0.1f, 5.0f, 5.0f, 0.1f, 5.0f}; // Gaussian 1
  std::vector<float> h_rgb = {0.5f, 0.2f, 0.2f, 0.2f, 0.2f, 0.5f, 0.2f, 0.5f, 0.2f};   // Gaussian 1
  const float background_opacity = 0.5f;
  std::vector<float> h_grad_image(image_width * image_height * 3);
  for (size_t i = 0; i < h_grad_image.size(); ++i)
    h_grad_image[i] = 1e-3f;

  // Data that is computed during the forward pass
  std::vector<int> h_sorted_splats = {0, 1, 2};
  std::vector<int> h_splat_range_by_tile = {0, 3}; // One tile [0, 3)
  std::vector<int> h_num_splats_per_pixel(image_width * image_height);
  std::vector<float> h_final_weight_per_pixel(image_width * image_height);

  // CPU forward pass to generate required inputs for backward pass
  auto forward_render = [&](const std::vector<float> &uvs, const std::vector<float> &opacity,
                            const std::vector<float> &conic, const std::vector<float> &rgb,
                            std::vector<int> &num_splats_per_pixel, std::vector<float> &final_weight_per_pixel) {
    std::vector<float> image(image_width * image_height * 3);
    for (int v_splat = 0; v_splat < image_height; ++v_splat) {
      for (int u_splat = 0; u_splat < image_width; ++u_splat) {
        int splat_count = 0;
        float pixel_rgb[3] = {0.0f, 0.0f, 0.0f};
        float alpha_accum = 0.0f;
        float alpha_weight = 0.0f;

        // Get splat range for this tile.
        const int splat_idx_start = h_splat_range_by_tile[0];
        const int splat_idx_end = h_splat_range_by_tile[1];

        for (int splat_idx = splat_idx_start; splat_idx < splat_idx_end; ++splat_idx) {
          if (alpha_accum > 0.9999f)
            break;
          const int i = h_sorted_splats[splat_idx]; // <-- UPDATED: Use indirection

          const float u_mean = uvs[i * 2 + 0];
          const float v_mean = uvs[i * 2 + 1];
          const float u_diff = (float)u_splat - u_mean;
          const float v_diff = (float)v_splat - v_mean;

          const float a = conic[i * 3 + 0] + 0.3f; // Match kernel
          const float b = conic[i * 3 + 1];
          const float c = conic[i * 3 + 2] + 0.3f; // Match kernel

          const float det = a * c - b * b;
          const float reciprocal_det = 1.0f / det;
          const float mh_sq = (c * u_diff * u_diff - 2.0f * b * u_diff * v_diff + a * v_diff * v_diff) * reciprocal_det;

          const float opa = 1.0f / (1.0f + expf(-opacity[i]));

          float norm_prob = 0.0f;
          if (mh_sq <= 0.0f) { // Match kernel's `mh_sq > 0.0f` check
            splat_count++;
            continue;
          }
          norm_prob = std::exp(-0.5f * mh_sq);

          // Match kernel: opacity logit -> sigmoid
          float alpha = std::min(0.99f, opa * norm_prob);

          if (alpha < 0.00392156862f) {
            splat_count++;
            continue;
          }

          alpha_weight = 1.0f - alpha_accum;
          const float weight = alpha * (1.0f - alpha_accum);

          pixel_rgb[0] += rgb[i * 3 + 0] * weight;
          pixel_rgb[1] += rgb[i * 3 + 1] * weight;
          pixel_rgb[2] += rgb[i * 3 + 2] * weight;

          alpha_accum += weight;
          splat_count++;
        }

        int pixel_idx = v_splat * image_width + u_splat;
        float background_val = 0.0f;
        if (alpha_accum < 0.999f) {
          background_val = background_opacity * (1.0f - alpha_accum);
        }

        image[pixel_idx * 3 + 0] = pixel_rgb[0] + background_val;
        image[pixel_idx * 3 + 1] = pixel_rgb[1] + background_val;
        image[pixel_idx * 3 + 2] = pixel_rgb[2] + background_val;

        num_splats_per_pixel[pixel_idx] = splat_count;
        final_weight_per_pixel[pixel_idx] = alpha_weight;
      }
    }
    return image;
  };

  forward_render(h_uvs, h_opacity, h_conic, h_rgb, h_num_splats_per_pixel, h_final_weight_per_pixel);

  // Device data
  auto d_uvs = device_alloc<float>(N * 2);
  auto d_opacity = device_alloc<float>(N);
  auto d_conic = device_alloc<float>(N * 3);
  auto d_rgb = device_alloc<float>(N * 3);
  auto d_sorted_splats = device_alloc<int>(N);
  auto d_splat_range_by_tile = device_alloc<int>(2);
  auto d_num_splats_per_pixel = device_alloc<int>(image_width * image_height);
  auto d_final_weight_per_pixel = device_alloc<float>(image_width * image_height);
  auto d_grad_image = device_alloc<float>(image_width * image_height * 3);

  auto d_grad_uv = device_alloc<float>(N * 2);
  auto d_grad_opacity = device_alloc<float>(N);
  auto d_grad_conic = device_alloc<float>(N * 3);
  auto d_grad_rgb = device_alloc<float>(N * 3);

  // Copy data to device
  CUDA_CHECK(cudaMemcpy(d_uvs, h_uvs.data(), h_uvs.size() * sizeof(float), cudaMemcpyHostToDevice));
  CUDA_CHECK(cudaMemcpy(d_opacity, h_opacity.data(), h_opacity.size() * sizeof(float), cudaMemcpyHostToDevice));
  CUDA_CHECK(cudaMemcpy(d_conic, h_conic.data(), h_conic.size() * sizeof(float), cudaMemcpyHostToDevice));
  CUDA_CHECK(cudaMemcpy(d_rgb, h_rgb.data(), h_rgb.size() * sizeof(float), cudaMemcpyHostToDevice));
  CUDA_CHECK(cudaMemcpy(d_sorted_splats, h_sorted_splats.data(), h_sorted_splats.size() * sizeof(int),
                        cudaMemcpyHostToDevice));
  CUDA_CHECK(cudaMemcpy(d_splat_range_by_tile, h_splat_range_by_tile.data(), h_splat_range_by_tile.size() * sizeof(int),
                        cudaMemcpyHostToDevice));
  CUDA_CHECK(cudaMemcpy(d_num_splats_per_pixel, h_num_splats_per_pixel.data(),
                        h_num_splats_per_pixel.size() * sizeof(int), cudaMemcpyHostToDevice));
  CUDA_CHECK(cudaMemcpy(d_final_weight_per_pixel, h_final_weight_per_pixel.data(),
                        h_final_weight_per_pixel.size() * sizeof(float), cudaMemcpyHostToDevice));
  CUDA_CHECK(
      cudaMemcpy(d_grad_image, h_grad_image.data(), h_grad_image.size() * sizeof(float), cudaMemcpyHostToDevice));

  // Zero out gradient buffers
  CUDA_CHECK(cudaMemset(d_grad_uv, 0, N * 2 * sizeof(float)));
  CUDA_CHECK(cudaMemset(d_grad_opacity, 0, N * sizeof(float)));
  CUDA_CHECK(cudaMemset(d_grad_conic, 0, N * 3 * sizeof(float)));
  CUDA_CHECK(cudaMemset(d_grad_rgb, 0, N * 3 * sizeof(float)));

  // Run kernel
  render_image_backward(d_uvs, d_opacity, d_conic, d_rgb, background_opacity, d_sorted_splats, d_splat_range_by_tile,
                        d_num_splats_per_pixel, d_final_weight_per_pixel, d_grad_image, image_width, image_height,
                        d_grad_rgb, d_grad_opacity, d_grad_uv, d_grad_conic, 0);
  CUDA_CHECK(cudaDeviceSynchronize());

  // Copy results back
  std::vector<float> h_grad_uv(N * 2), h_grad_opacity(N), h_grad_conic(N * 3), h_grad_rgb(N * 3);
  CUDA_CHECK(cudaMemcpy(h_grad_uv.data(), d_grad_uv, h_grad_uv.size() * sizeof(float), cudaMemcpyDeviceToHost));
  CUDA_CHECK(
      cudaMemcpy(h_grad_opacity.data(), d_grad_opacity, h_grad_opacity.size() * sizeof(float), cudaMemcpyDeviceToHost));
  CUDA_CHECK(
      cudaMemcpy(h_grad_conic.data(), d_grad_conic, h_grad_conic.size() * sizeof(float), cudaMemcpyDeviceToHost));
  CUDA_CHECK(cudaMemcpy(h_grad_rgb.data(), d_grad_rgb, h_grad_rgb.size() * sizeof(float), cudaMemcpyDeviceToHost));

  // Numerical gradient check
  auto compute_loss = [&](const std::vector<float> &image) {
    double loss = 0.0;
    for (size_t i = 0; i < image.size(); ++i) {
      loss += (double)image[i] * h_grad_image[i];
    }
    return loss;
  };

  // Gradients for uvs
  for (int i = 0; i < N * 2; ++i) {
    std::vector<float> uvs_p = h_uvs, uvs_m = h_uvs;
    uvs_p[i] += h;
    uvs_m[i] -= h;
    auto image_p = forward_render(uvs_p, h_opacity, h_conic, h_rgb, h_num_splats_per_pixel, h_final_weight_per_pixel);
    auto image_m = forward_render(uvs_m, h_opacity, h_conic, h_rgb, h_num_splats_per_pixel, h_final_weight_per_pixel);
    double loss_p = compute_loss(image_p);
    double loss_m = compute_loss(image_m);
    float num_grad = (loss_p - loss_m) / (2.0f * h);
    float norm_factor = (i % 2 == 0) ? (0.5f * image_width) : (0.5f * image_height);
<<<<<<< HEAD
    EXPECT_NEAR(h_grad_uv[i], num_grad * norm_factor, 1e-2);
=======
    EXPECT_NEAR(h_grad_uv[i] / norm_factor, num_grad, 1e-2);
>>>>>>> 0bafd1f1
  }

  // Gradients for opacity
  for (int i = 0; i < N; ++i) {
    std::vector<float> opacity_p = h_opacity, opacity_m = h_opacity;
    opacity_p[i] += h;
    opacity_m[i] -= h;
    auto image_p = forward_render(h_uvs, opacity_p, h_conic, h_rgb, h_num_splats_per_pixel, h_final_weight_per_pixel);
    auto image_m = forward_render(h_uvs, opacity_m, h_conic, h_rgb, h_num_splats_per_pixel, h_final_weight_per_pixel);
    double loss_p = compute_loss(image_p);
    double loss_m = compute_loss(image_m);
    float num_grad = (loss_p - loss_m) / (2.0f * h);
    EXPECT_NEAR(h_grad_opacity[i], num_grad, 1e-2);
  }

  // Gradients for conic
  for (int i = 0; i < N * 3; ++i) {
    std::vector<float> conic_p = h_conic, conic_m = h_conic;
    conic_p[i] += h;
    conic_m[i] -= h;
    auto image_p = forward_render(h_uvs, h_opacity, conic_p, h_rgb, h_num_splats_per_pixel, h_final_weight_per_pixel);
    auto image_m = forward_render(h_uvs, h_opacity, conic_m, h_rgb, h_num_splats_per_pixel, h_final_weight_per_pixel);
    double loss_p = compute_loss(image_p);
    double loss_m = compute_loss(image_m);
    float num_grad = (loss_p - loss_m) / (2.0f * h);
    EXPECT_NEAR(h_grad_conic[i], num_grad, 1e-2);
  }

  // Gradients for rgb
  for (int i = 0; i < N * 3; ++i) {
    std::vector<float> rgb_p = h_rgb, rgb_m = h_rgb;
    rgb_p[i] += h;
    rgb_m[i] -= h;
    auto image_p = forward_render(h_uvs, h_opacity, h_conic, rgb_p, h_num_splats_per_pixel, h_final_weight_per_pixel);
    auto image_m = forward_render(h_uvs, h_opacity, h_conic, rgb_m, h_num_splats_per_pixel, h_final_weight_per_pixel);
    double loss_p = compute_loss(image_p);
    double loss_m = compute_loss(image_m);
    float num_grad = (loss_p - loss_m) / (2.0f * h);
    EXPECT_NEAR(h_grad_rgb[i], num_grad, 1e-2);
  }

  // Cleanup
  CUDA_CHECK(cudaFree(d_uvs));
  CUDA_CHECK(cudaFree(d_opacity));
  CUDA_CHECK(cudaFree(d_conic));
  CUDA_CHECK(cudaFree(d_rgb));
  CUDA_CHECK(cudaFree(d_sorted_splats));
  CUDA_CHECK(cudaFree(d_splat_range_by_tile));
  CUDA_CHECK(cudaFree(d_num_splats_per_pixel));
  CUDA_CHECK(cudaFree(d_final_weight_per_pixel));
  CUDA_CHECK(cudaFree(d_grad_image));
  CUDA_CHECK(cudaFree(d_grad_uv));
  CUDA_CHECK(cudaFree(d_grad_opacity));
  CUDA_CHECK(cudaFree(d_grad_conic));
  CUDA_CHECK(cudaFree(d_grad_rgb));
}

int main(int argc, char **argv) {
  ::testing::InitGoogleTest(&argc, argv);
  return RUN_ALL_TESTS();
}<|MERGE_RESOLUTION|>--- conflicted
+++ resolved
@@ -581,11 +581,7 @@
 
   // Host data
   std::vector<float> h_uvs = {8.1f, 8.1f, 2.1f, 2.1f, 4.1f, 4.1f};
-<<<<<<< HEAD
   std::vector<float> h_opacity = {1.0f, 2.0f, 5.0f};
-=======
-  std::vector<float> h_opacity = {5.0f, 5.0f, 5.0f};
->>>>>>> 0bafd1f1
   std::vector<float> h_conic = {5.0f, 0.1f, 5.0f, 5.0f, 0.1f, 5.0f, 5.0f, 0.1f, 5.0f}; // Gaussian 1
   std::vector<float> h_rgb = {0.5f, 0.2f, 0.2f, 0.2f, 0.2f, 0.5f, 0.2f, 0.5f, 0.2f};   // Gaussian 1
   const float background_opacity = 0.5f;
@@ -753,11 +749,7 @@
     double loss_m = compute_loss(image_m);
     float num_grad = (loss_p - loss_m) / (2.0f * h);
     float norm_factor = (i % 2 == 0) ? (0.5f * image_width) : (0.5f * image_height);
-<<<<<<< HEAD
     EXPECT_NEAR(h_grad_uv[i], num_grad * norm_factor, 1e-2);
-=======
-    EXPECT_NEAR(h_grad_uv[i] / norm_factor, num_grad, 1e-2);
->>>>>>> 0bafd1f1
   }
 
   // Gradients for opacity
